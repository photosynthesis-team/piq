<div align="center">

# PyTorch Image Quality
[![License][license-shield]][license-url]
[![PyPI version][pypi-version-shield]][pypi-version-url]
[![Conda version][conda-version-shield]][conda-version-url]  
![CI flake-8 style check][ci-flake-8-style-check-shield]
![CI testing][ci-testing]
[![codecov][codecov-shield]][codecov-url]  
[![Quality Gate Status][quality-gate-status-shield]][quality-gate-status-url]
[![Maintainability Rating][maintainability-raiting-shield]][maintainability-raiting-url]
[![Reliability Rating][reliability-rating-badge]][reliability-rating-url]
</div>

<!-- ABOUT THE PROJECT -->

Collection of measures and metrics for automatic image quality assessment in various image-to-image tasks such as 
denoising, super-resolution, image generation etc. 
This easy to use yet flexible and extensive library is developed with focus on reliability and 
reproducibility of results.
Use your favourite measures as losses for training neural networks with ready-to-use PyTorch modules.  

<!-- GETTING STARTED -->
### Getting started  

```python
import torch
from piq import ssim

prediction = torch.rand(3, 3, 256, 256)
target = torch.rand(3, 3, 256, 256)
ssim_index = ssim(prediction, target, data_range=1.)
```


<!-- EXAMPLES -->
### Examples

<!-- BRISQUE EXAMPLES -->
<details>
<summary>Blind/Referenceless Image Spatial Quality Evaluator (BRISQUE)</summary>
<p>

To compute [BRISQUE score](https://live.ece.utexas.edu/publications/2012/TIP%20BRISQUE.pdf) as a measure, use lower case function from the library:
```python
import torch
from piq import brisque
from typing import Union, Tuple

prediction = torch.rand(3, 3, 256, 256)
brisque_index: torch.Tensor = brisque(prediction, data_range=1.)
```

In order to use BRISQUE as a loss function, use corresponding PyTorch module:
```python
import torch
from piq import BRISQUELoss

loss = BRISQUELoss(data_range=1.)
prediction = torch.rand(3, 3, 256, 256, requires_grad=True)
output: torch.Tensor = loss(prediction)
output.backward()
```
</p>
</details>

<!-- CONTENT EXAMPLES -->
<details>
<summary>Content score</summary>
<p>

To compute [Content score](https://openaccess.thecvf.com/content_cvpr_2016/html/Gatys_Image_Style_Transfer_CVPR_2016_paper.html) as a loss function, use corresponding PyTorch module:
```python
import torch
from piq import ContentLoss

loss = ContentLoss(feature_extractor="vgg16", layers=("relu3_3", ))
prediction = torch.rand(3, 3, 256, 256, requires_grad=True)
output: torch.Tensor = loss(prediction)
output.backward()
```

By default VGG16 model is used, but any feature extractor model is supported. Don't forget to adjust layers names accordingly.
Features from different layers can be weighted differently. Use `weights` parameter. See other options in class docstring. 
</p>
</details>

 <!-- DISTS EXAMPLES -->
<details>
<summary>Deep Image Structure and Texture Similarity measure (DISTS)</summary>
<p>

To compute [DISTS](https://arxiv.org/abs/2004.07728) as a loss function, use corresponding PyTorch module:
```python
import torch
from piq import DISTS

loss = DISTS()
prediction = torch.rand(3, 3, 256, 256, requires_grad=True)
output: torch.Tensor = loss(prediction)
output.backward()
```

By default input images are normalized with ImageNet statistics before forwarding through VGG16 model. If there is no need to normalize the data, use `mean=[0.0, 0.0, 0.0]` and `std=[1.0, 1.0, 1.0]`.
</p>
</details>

<!-- FSIM EXAMPLES -->
 <details>
 <summary>Feature Similarity Index Measure (FSIM)</summary>
 <p>

  To compute [FSIM](https://www4.comp.polyu.edu.hk/~cslzhang/IQA/TIP_IQA_FSIM.pdf) as a measure, use lower case function from the library:
 ```python
 import torch
 from piq import fsim

 prediction = torch.rand(3, 3, 256, 256)
 target = torch.rand(3, 3, 256, 256)
 vsi_index: torch.Tensor = fsim(prediction, target, data_range=1.)
 ```

  In order to use FSIM as a loss function, use corresponding PyTorch module:
 ```python
 import torch
 from piq import FSIMLoss

 loss = FSIMLoss(data_range=1.)
 prediction = torch.rand(3, 3, 256, 256, requires_grad=True)
 target = torch.rand(3, 3, 256, 256)
 output: torch.Tensor = loss(prediction, target)
 output.backward()
 ```
 </p>
 </details>
 
 <!-- FID EXAMPLES -->
 <details>
 <summary>Frechet Inception Distance(FID)</summary>
 <p>
 
 Use `FID` class to compute [FID score](https://arxiv.org/abs/1706.08500) from image features, 
 pre-extracted from some feature extractor network:
 ```python
 import torch
 from piq import FID
 
 fid_metric = FID()
 prediction_feats = torch.rand(10000, 1024)
 target_feats = torch.rand(10000, 1024)
 msid: torch.Tensor = fid_metric(prediction_feats, target_feats)
 ```
  
 If image features are not available, extract them using `_compute_feats` of `FID` class. 
 Please note that `_compute_feats` consumes a data loader of predefined format.
 ```python
 import torch
 from  torch.utils.data import DataLoader
 from piq import FID
 
 first_dl, second_dl = DataLoader(), DataLoader()
 fid_metric = FID() 
 first_feats = fid_metric._compute_feats(first_dl)
 second_feats = fid_metric._compute_feats(second_dl)
 msid: torch.Tensor = fid_metric(first_feats, second_feats)
 ```  
 </p>
 </details>
 
 <!-- GS EXAMPLES -->
 <details>
 <summary>Geometry Score (GS)</summary>
 <p>
 
 Use `GS` class to compute [Geometry Score](https://arxiv.org/abs/1802.02664) from image features, 
 pre-extracted from some feature extractor network. Computation is heavily CPU dependent, adjust `num_workers` parameter according to your system configuration:
 ```python
 import torch
 from piq import GS
 
 gs_metric = GS(sample_size=64, num_iters=100, i_max=100, num_workers=4)
 prediction_feats = torch.rand(10000, 1024)
 target_feats = torch.rand(10000, 1024)
 gs: torch.Tensor = gs_metric(prediction_feats, target_feats)
 ```
 
 GS metric requiers `gudhi` library which is not installed by default. 
 If you use conda, write: `conda install -c conda-forge gudhi`, otherwise follow [installation guide](http://gudhi.gforge.inria.fr/python/latest/installation.html).
 </p>
 </details>
 
 <!-- GMSD EXAMPLES -->
 <details>
 <summary>Gradient Magnitude Similarity Deviation (GMSD)</summary>
 <p>
 
 This is port of MATLAB version from the authors of original paper.
 It can be used both as a measure and as a loss function. In any case it should me minimized.
 Usually values of GMSD lie in [0, 0.35] interval.
 ```python
 import torch
 from piq import GMSDLoss
 
 loss = GMSDLoss(data_range=1.)
 prediction = torch.rand(3, 3, 256, 256, requires_grad=True)
 target = torch.rand(3, 3, 256, 256)
 output: torch.Tensor = loss(prediction, target)
 output.backward()
 ```
 </p>
 </details>
 
 <!-- IS EXAMPLES -->
 <details>
 <summary>Inception Score(IS)</summary>
 <p>
 
 Use `inception_score` function to compute [IS](https://arxiv.org/abs/1606.03498) from image features, 
 pre-extracted from some feature extractor network. Note, that we follow recomendations from paper [A Note on the Inception Score](https://arxiv.org/pdf/1801.01973.pdf), which proposed small modification to original algorithm:
 ```python
 import torch
 from piq import inception_score
 
 prediction_feats = torch.rand(10000, 1024)
 mean, variance = inception_score(prediction_feats, num_splits=10)
 ```
  
 To compute difference between IS for 2 sets of image features, use `IS` class.
 ```python
 import torch
 from piq import IS
 
 
 is_metric = IS(distance='l1') 
 prediction_feats = torch.rand(10000, 1024)
 target_feats = torch.rand(10000, 1024)
 distance: torch.Tensor = is_metric(prediction_feats, target_feats)
 ```  
 </p>
 </details>
 
 <!-- KID EXAMPLES -->
 <details>
 <summary>Kernel Inception Distance(KID)</summary>
 <p>
 
 Use `KID` class to compute [KID score](https://arxiv.org/abs/1801.01401) from image features, 
 pre-extracted from some feature extractor network:
 ```python
 import torch
 from piq import KID
 
 kid_metric = KID()
 prediction_feats = torch.rand(10000, 1024)
 target_feats = torch.rand(10000, 1024)
 kid: torch.Tensor = kid_metric(prediction_feats, target_feats)
 ```
  
 If image features are not available, extract them using `_compute_feats` of `KID` class. 
 Please note that `_compute_feats` consumes a data loader of predefined format. 
 ```python
 import torch
 from  torch.utils.data import DataLoader
 from piq import KID
 
 first_dl, second_dl = DataLoader(), DataLoader()
 kid_metric = KID() 
 first_feats = kid_metric._compute_feats(first_dl)
 second_feats = kid_metric._compute_feats(second_dl)
 kid: torch.Tensor = kid_metric(first_feats, second_feats)
 ```  
 </p>
 </details>
 
<<<<<<< HEAD
 <!-- MDSI EXAMPLES -->
 <details>
 <summary>Mean Deviation Similarity Index (MDSI)</summary>
 <p>
 
 To compute MDSI  as a measure, use lower case function from the library:
 ```python
 import torch
 from piq import mdsi
 
 prediction = torch.rand(3, 3, 256, 256)
 target = torch.rand(3, 3, 256, 256) 
 mdsi_score: torch.Tensor = mdsi(prediction, target, data_range=1.)
 ```
 
 In order to use MDSI as a loss function, use corresponding PyTorch module:
 ```python
 import torch
 from piq import MDSILoss
 
 loss = MDSILoss(data_range=1.)
 prediction = torch.rand(3, 3, 256, 256, requires_grad=True)
 target = torch.rand(3, 3, 256, 256)
 output: torch.Tensor = loss(prediction, target)
 output.backward()
 ```
 </p>
 </details>
 
=======
 <!-- LPIPS EXAMPLES -->
<details>
<summary>Learned Perceptual Image Patch Similarity measure (LPIPS)</summary>
<p>

To compute [LPIPS](https://arxiv.org/abs/1801.03924) as a loss function, use corresponding PyTorch module:
```python
import torch
from piq import LPIPS

loss = LPIPS()
prediction = torch.rand(3, 3, 256, 256, requires_grad=True)
output: torch.Tensor = loss(prediction)
output.backward()
```
Now LPIPS is supported only for VGG16 model. If you need other models, check [original repo](https://github.com/richzhang/PerceptualSimilarity).
</p>
</details>

>>>>>>> d3a0540f
 <!-- MSID EXAMPLES -->
 <details>
 <summary>Multi-Scale Intrinsic Distance (MSID)</summary>
 <p>
 
 Use `MSID` class to compute [MSID score](https://arxiv.org/abs/1905.11141) from image features, 
 pre-extracted from some feature extractor network: 
 ```python
 import torch
 from piq import MSID
 
 msid_metric = MSID()
 prediction_feats = torch.rand(10000, 1024)
 target_feats = torch.rand(10000, 1024)
 msid: torch.Tensor = msid_metric(prediction_feats, target_feats)
 ```
 
 If image features are not available, extract them using `_compute_feats` of `MSID` class. 
 Please note that `_compute_feats` consumes a data loader of predefined format.
 ```python
 import torch
 from  torch.utils.data import DataLoader
 from piq import MSID
 
 first_dl, second_dl = DataLoader(), DataLoader()
 msid_metric = MSID() 
 first_feats = msid_metric._compute_feats(first_dl)
 second_feats = msid_metric._compute_feats(second_dl)
 msid: torch.Tensor = msid_metric(first_feats, second_feats)
 ```  
 </p>
 </details>
 
 <!-- MS-SSIM EXAMPLES -->
 <details>
 <summary>Multi-Scale Structural Similarity (MS-SSIM)</summary>
 <p>
 
 To compute MS-SSIM index as a measure, use lower case function from the library:
 ```python
 import torch
 from piq import multi_scale_ssim
 
 prediction = torch.rand(3, 3, 256, 256)
 target = torch.rand(3, 3, 256, 256) 
 ms_ssim_index: torch.Tensor = multi_scale_ssim(prediction, target, data_range=1.)
 ```
 
 In order to use MS-SSIM as a loss function, use corresponding PyTorch module:
 ```python
 import torch
 from piq import MultiScaleSSIMLoss
 
 loss = MultiScaleSSIMLoss(data_range=1.)
 prediction = torch.rand(3, 3, 256, 256, requires_grad=True)
 target = torch.rand(3, 3, 256, 256)
 output: torch.Tensor = loss(prediction, target)
 output.backward()
 ```
 </p>
 </details>
 
 <!-- MultiScale GMSD EXAMPLES -->
 <details>
 <summary>MultiScale GMSD (MS-GMSD)</summary>
 <p>
 
 It can be used both as a measure and as a loss function. In any case it should me minimized.
 By defualt scale weights are initialized with values from the paper. You can change them by passing a list of 4 variables to `scale_weights` argument during initialization. Both GMSD and MS-GMSD computed for greyscale images, but to take contrast changes into account authors propoced to also add chromatic component. Use flag `chromatic` to use MS-GMSDc version of the loss
 ```python
 import torch
 from piq import MultiScaleGMSDLoss
 
 loss = MultiScaleGMSDLoss(chromatic=True, data_range=1.)
 prediction = torch.rand(3, 3, 256, 256, requires_grad=True)
 target = torch.rand(3, 3, 256, 256)
 output: torch.Tensor = loss(prediction, target)
 output.backward()
 ```
 </p>
 </details>

<!-- PSNR EXAMPLES -->
<details>
<summary>Peak Signal-to-Noise Ratio (PSNR)</summary>
<p>

To compute PSNR as a measure, use lower case function from the library.
By default it computes average of PSNR if more than 1 image is included in batch.
You can specify other reduction methods by `reduction` flag.

```python
import torch
from piq import psnr
from typing import Union, Tuple

prediction = torch.rand(3, 3, 256, 256)
target = torch.rand(3, 3, 256, 256) 
psnr_mean = psnr(prediction, target, data_range=1., reduction='mean')
psnr_per_image = psnr(prediction, target, data_range=1., reduction='none')
```

Note: Colour images are first converted to YCbCr format and only luminance component is considered.
</p>
</details>

<!-- SSIM EXAMPLES -->
<details>
<summary>Structural Similarity (SSIM)</summary>
<p>

To compute SSIM index as a measure, use lower case function from the library:
```python
import torch
from piq import ssim
from typing import Union, Tuple

prediction = torch.rand(3, 3, 256, 256)
target = torch.rand(3, 3, 256, 256) 
ssim_index: Union[torch.Tensor, Tuple[torch.Tensor, torch.Tensor]] = ssim(prediction, target, data_range=1.)
```

In order to use SSIM as a loss function, use corresponding PyTorch module:
```python
import torch
from piq import SSIMLoss

loss = SSIMLoss(data_range=1.)
prediction = torch.rand(3, 3, 256, 256, requires_grad=True)
target = torch.rand(3, 3, 256, 256)
output: torch.Tensor = loss(prediction, target)
output.backward()
```
</p>
</details>

<!-- STYLE EXAMPLES -->
<details>
<summary>Style score</summary>
<p>

To compute [Style score](https://openaccess.thecvf.com/content_cvpr_2016/html/Gatys_Image_Style_Transfer_CVPR_2016_paper.html) as a loss function, use corresponding PyTorch module:
```python
import torch
from piq import StyleLoss

loss = StyleLoss(feature_extractor="vgg16", layers=("relu3_3", ))
prediction = torch.rand(3, 3, 256, 256, requires_grad=True)
output: torch.Tensor = loss(prediction)
output.backward()
```

By default VGG16 model is used, but any feature extractor model is supported. Don't forget to adjust layers names accordingly.
Features from different layers can be weighted differently. Use `weights` parameter. See other options in class docstring. 
</p>
</details>

<!-- TV EXAMPLES -->
<details>
<summary>Total Variation (TV)</summary>
<p>

To compute TV as a measure, use lower case function from the library:
```python
import torch
from piq import total_variation

data = torch.rand(3, 3, 256, 256) 
tv: torch.Tensor = total_variation(data)
```

In order to use TV as a loss function, use corresponding PyTorch module:
```python
import torch
from piq import TVLoss

loss = TVLoss()
prediction = torch.rand(3, 3, 256, 256, requires_grad=True)
output: torch.Tensor = loss(prediction)
output.backward()
```
</p>
</details>

<!-- VIF EXAMPLES -->
<details>
<summary>Visual Information Fidelity (VIF)</summary>
<p>

To compute VIF as a measure, use lower case function from the library:
```python
import torch
from piq import vif_p

predicted = torch.rand(3, 3, 256, 256)
target = torch.rand(3, 3, 256, 256)
vif: torch.Tensor = vif_p(predicted, target, data_range=1.)
```

In order to use VIF as a loss function, use corresponding PyTorch class:
```python
import torch
from piq import VIFLoss

loss = VIFLoss(sigma_n_sq=2.0, data_range=1.)
prediction = torch.rand(3, 3, 256, 256, requires_grad=True)
target = torch.rand(3, 3, 256, 256)
output: torch.Tensor = loss(prediction, target)
output.backward()
```

Note, that VIFLoss returns `1 - VIF` value.
</p>
</details>

<!-- VSI EXAMPLES -->
<details>
<summary>Visual Saliency-induced Index (VSI)</summary>
<p>

To compute [VSI score](https://ieeexplore.ieee.org/document/6873260) as a measure, use lower case function from the library:
```python
import torch
from piq import vsi

prediction = torch.rand(3, 3, 256, 256)
target = torch.rand(3, 3, 256, 256)
vsi_index: torch.Tensor = vsi(prediction, target, data_range=1.)
```

In order to use VSI as a loss function, use corresponding PyTorch module:
```python
import torch
from piq import VSILoss

loss = VSILoss(data_range=1.)
prediction = torch.rand(3, 3, 256, 256, requires_grad=True)
target = torch.rand(3, 3, 256, 256)
output: torch.Tensor = loss(prediction, target)
output.backward()
```
</p>
</details>


### Overview

*PyTorch Image Quality* (former [PhotoSynthesis.Metrics](https://pypi.org/project/photosynthesis-metrics/0.4.0/)) helps you to concentrate on your experiments without the boilerplate code.
The library contains a set of measures and metrics that is constantly getting extended. 
For measures/metrics that can be used as loss functions, corresponding PyTorch modules are implemented.
 


#### Installation

`$ pip install piq`

`$ conda install piq -c photosynthesis-team -c conda-forge -c pytorch`
 
If you want to use the latest features straight from the master, clone the repo:
```sh
$ git clone https://github.com/photosynthesis-team/piq.git
```

<!-- ROADMAP -->
#### Roadmap

See the [open issues](https://github.com/photosynthesis-team/piq/issues) for a list of proposed 
features and known issues.


<!-- COMMUNITY -->
### Community


<!-- CONTRIBUTING -->
#### Contributing

We appreciate all contributions. If you plan to: 
- contribute back bug-fixes, please do so without any further discussion
- close one of [open issues](https://github.com/photosynthesis-team/piq/issues), please do so if no one has been assigned to it
- contribute new features, utility functions or extensions, please first open an issue and discuss the feature with us

Please see the [contribution guide](CONTRIBUTING.md) for more information.


<!-- CONTACT -->
#### Contact

**Sergey Kastryulin** - [@snk4tr](https://github.com/snk4tr) - `snk4tr@gmail.com`

Project Link: [https://github.com/photosynthesis-team/piq](https://github.com/photosynthesis-team/piq)  
PhotoSynthesis Team: [https://github.com/photosynthesis-team](https://github.com/photosynthesis-team)

Other projects by PhotoSynthesis Team:  
* [PhotoSynthesis.Models](https://github.com/photosynthesis-team/photosynthesis.models)

<!-- ACKNOWLEDGEMENTS -->
#### Acknowledgements

* **Pavel Parunin** - [@PavelParunin](https://github.com/ParuninPavel) - idea proposal and development
* **Djamil Zakirov** - [@zakajd](https://github.com/zakajd) - development
* **Denis Prokopenko** - [@denproc](https://github.com/denproc) - development



<!-- MARKDOWN LINKS & IMAGES -->
<!-- https://www.markdownguide.org/basic-syntax/#reference-style-links -->
[license-shield]: https://img.shields.io/badge/License-Apache%202.0-blue.svg
[license-url]: https://github.com/photosynthesis-team/piq/blob/master/LICENSE
[ci-flake-8-style-check-shield]: https://github.com/photosynthesis-team/piq/workflows/flake-8%20style%20check/badge.svg
[ci-testing]: https://github.com/photosynthesis-team/piq/workflows/testing/badge.svg
[pypi-version-shield]: https://badge.fury.io/py/piq.svg
[pypi-version-url]: https://badge.fury.io/py/piq
[conda-version-shield]: https://anaconda.org/photosynthesis-team/piq/badges/version.svg
[conda-version-url]: https://anaconda.org/photosynthesis-team/piq
[quality-gate-status-shield]: https://sonarcloud.io/api/project_badges/measure?project=photosynthesis-team_photosynthesis.metrics&metric=alert_status
[quality-gate-status-url]: https://sonarcloud.io/dashboard?id=photosynthesis-team_photosynthesis.metrics
[maintainability-raiting-shield]: https://sonarcloud.io/api/project_badges/measure?project=photosynthesis-team_photosynthesis.metrics&metric=sqale_rating
[maintainability-raiting-url]: https://sonarcloud.io/dashboard?id=photosynthesis-team_photosynthesis.metrics
[reliability-rating-badge]: https://sonarcloud.io/api/project_badges/measure?project=photosynthesis-team_photosynthesis.metrics&metric=reliability_rating
[reliability-rating-url]:https://sonarcloud.io/dashboard?id=photosynthesis-team_photosynthesis.metrics
[codecov-shield]:https://codecov.io/gh/photosynthesis-team/piq/branch/master/graph/badge.svg
[codecov-url]:https://codecov.io/gh/photosynthesis-team/piq<|MERGE_RESOLUTION|>--- conflicted
+++ resolved
@@ -272,7 +272,25 @@
  </p>
  </details>
  
-<<<<<<< HEAD
+ <!-- LPIPS EXAMPLES -->
+<details>
+<summary>Learned Perceptual Image Patch Similarity measure (LPIPS)</summary>
+<p>
+
+To compute [LPIPS](https://arxiv.org/abs/1801.03924) as a loss function, use corresponding PyTorch module:
+```python
+import torch
+from piq import LPIPS
+
+loss = LPIPS()
+prediction = torch.rand(3, 3, 256, 256, requires_grad=True)
+output: torch.Tensor = loss(prediction)
+output.backward()
+```
+Now LPIPS is supported only for VGG16 model. If you need other models, check [original repo](https://github.com/richzhang/PerceptualSimilarity).
+</p>
+</details>
+
  <!-- MDSI EXAMPLES -->
  <details>
  <summary>Mean Deviation Similarity Index (MDSI)</summary>
@@ -302,27 +320,6 @@
  </p>
  </details>
  
-=======
- <!-- LPIPS EXAMPLES -->
-<details>
-<summary>Learned Perceptual Image Patch Similarity measure (LPIPS)</summary>
-<p>
-
-To compute [LPIPS](https://arxiv.org/abs/1801.03924) as a loss function, use corresponding PyTorch module:
-```python
-import torch
-from piq import LPIPS
-
-loss = LPIPS()
-prediction = torch.rand(3, 3, 256, 256, requires_grad=True)
-output: torch.Tensor = loss(prediction)
-output.backward()
-```
-Now LPIPS is supported only for VGG16 model. If you need other models, check [original repo](https://github.com/richzhang/PerceptualSimilarity).
-</p>
-</details>
-
->>>>>>> d3a0540f
  <!-- MSID EXAMPLES -->
  <details>
  <summary>Multi-Scale Intrinsic Distance (MSID)</summary>
