--- conflicted
+++ resolved
@@ -6,11 +6,8 @@
 and implementation of one of pull requests to the PyTorch by Kangfu Mei (@MKFMIKU):
 https://github.com/pytorch/pytorch/pull/22289/files
 """
-<<<<<<< HEAD
-from typing import Tuple, Union, List
-=======
+
 from typing import Optional, Tuple, Union
->>>>>>> d401e8c2
 
 import torch
 import torch.nn.functional as F
@@ -119,25 +116,10 @@
         kernel_sigma: Standard deviation for Gaussian kernel.
         k1: Coefficient related to c1 in the above equation.
         k2: Coefficient related to c2 in the above equation.
-<<<<<<< HEAD
         downsample: Perform average pool before SSIM computation. Default: True
-        reduction: Specifies the reduction to apply to the output:
-            ``'none'`` | ``'mean'`` | ``'sum'``. ``'none'``: no reduction will be applied,
-            ``'mean'``: the sum of the output will be divided by the number of
-            elements in the output, ``'sum'``: the output will be summed. Default: ``'mean'``
-        data_range: The difference between the maximum and minimum of the pixel value,
-            i.e., if for image x it holds min(x) = 0 and max(x) = 1, then data_range = 1.
-            The pixel value interval of both input and output should remain the same.
-
-    Shape:
-        - Input: 2D (H, W), 3D (C, H, W), 4D (N, C, H, W) or 5D (N, C, H, W, 2).
-        - Target: 2D (H, W), 3D (C, H, W), 4D (N, C, H, W) or 5D (N, C, H, W, 2).
-=======
         reduction: Specifies the reduction type:
             ``'none'`` | ``'mean'`` | ``'sum'``. Default:``'mean'``
         data_range: Maximum value range of images (usually 1.0 or 255).
-
->>>>>>> d401e8c2
 
     Examples::
         >>> loss = SSIMLoss()
@@ -192,186 +174,6 @@
         return torch.ones_like(score) - score
 
 
-<<<<<<< HEAD
-=======
-def multi_scale_ssim(x: torch.Tensor, y: torch.Tensor, kernel_size: int = 11, kernel_sigma: float = 1.5,
-                     data_range: Union[int, float] = 1., reduction: str = 'mean',
-                     scale_weights: Optional[torch.Tensor] = None,
-                     k1: float = 0.01, k2: float = 0.03) -> torch.Tensor:
-    r""" Interface of Multi-scale Structural Similarity (MS-SSIM) index.
-    Inputs supposed to be in range [0, data_range] with RGB channels order for colour images.
-    The size of the image should be at least (kernel_size - 1) * 2 ** (levels - 1) + 1.
-
-    Args:
-        x: An input tensor. Shape :math:`(N, C, H, W)` or :math:`(N, C, H, W, 2)`.
-        y: A target tensor. Shape :math:`(N, C, H, W)` or :math:`(N, C, H, W, 2)`.
-        kernel_size: The side-length of the sliding window used in comparison. Must be an odd value.
-        kernel_sigma: Sigma of normal distribution.
-        data_range: Maximum value range of images (usually 1.0 or 255).
-        reduction: Specifies the reduction type:
-            ``'none'`` | ``'mean'`` | ``'sum'``. Default:``'mean'``
-        scale_weights: Weights for different scales.
-            If None, default weights from the paper [1] will be used.
-            Default weights: (0.0448, 0.2856, 0.3001, 0.2363, 0.1333).
-        k1: Algorithm parameter, K1 (small constant, see [2]).
-        k2: Algorithm parameter, K2 (small constant, see [2]).
-            Try a larger K2 constant (e.g. 0.4) if you get a negative or NaN results.
-
-    Returns:
-        Value of Multi-scale Structural Similarity (MS-SSIM) index. In case of 5D input tensors,
-        complex value is returned as a tensor of size 2.
-
-    References:
-        .. [1] Wang, Z., Simoncelli, E. P., Bovik, A. C. (2003).
-           Multi-scale Structural Similarity for Image Quality Assessment.
-           IEEE Asilomar Conference on Signals, Systems and Computers, 37,
-           https://ieeexplore.ieee.org/document/1292216
-           DOI:`10.1109/ACSSC.2003.1292216`
-        .. [2] Wang, Z., Bovik, A. C., Sheikh, H. R., & Simoncelli, E. P.
-           (2004). Image quality assessment: From error visibility to
-           structural similarity. IEEE Transactions on Image Processing,
-           13, 600-612.
-           https://ece.uwaterloo.ca/~z70wang/publications/ssim.pdf,
-           DOI: `10.1109/TIP.2003.819861`
-    """
-    assert kernel_size % 2 == 1, f'Kernel size must be odd, got [{kernel_size}]'
-    _validate_input([x, y], dim_range=(4, 5), data_range=(0, data_range))
-
-    x = x.type(torch.float32)
-    y = y.type(torch.float32)
-
-    x = x / data_range
-    y = y / data_range
-
-    if scale_weights is None:
-        # Values from MS-SSIM the paper
-        scale_weights = torch.tensor([0.0448, 0.2856, 0.3001, 0.2363, 0.1333]).to(x)
-    else:
-        # Normalize scale weights
-        scale_weights = (scale_weights / scale_weights.sum()).to(x)
-
-    kernel = gaussian_filter(kernel_size, kernel_sigma).repeat(x.size(1), 1, 1, 1).to(x)
-    
-    _compute_msssim = _multi_scale_ssim_complex if x.dim() == 5 else _multi_scale_ssim
-    msssim_val = _compute_msssim(
-        x=x,
-        y=y,
-        data_range=data_range,
-        kernel=kernel,
-        scale_weights=scale_weights,
-        k1=k1,
-        k2=k2
-    )
-    return _reduce(msssim_val, reduction)
-
-
-class MultiScaleSSIMLoss(_Loss):
-    r"""Creates a criterion that measures the multi-scale structural similarity index error between
-    each element in the input :math:`x` and target :math:`y`.
-
-    The unreduced (i.e. with :attr:`reduction` set to ``'none'``) loss can be described as:
-
-    .. math::
-        MSSIM = \{mssim_1,\dots,mssim_{N \times C}\}, \\
-        mssim_{l}(x, y) = \frac{(2 \mu_{x,m} \mu_{y,m} + c_1) }
-        {(\mu_{x,m}^2 +\mu_{y,m}^2 + c_1)} \prod_{j=1}^{m - 1}
-        \frac{(2 \sigma_{xy,j} + c_2)}{(\sigma_{x,j}^2 +\sigma_{y,j}^2 + c_2)}
-
-    where :math:`N` is the batch size, `C` is the channel size, `m` is the scale level (Default: 5).
-    If :attr:`reduction` is not ``'none'``(default ``'mean'``), then:
-
-    .. math::
-        MultiscaleSSIMLoss(x, y) =
-        \begin{cases}
-            \operatorname{mean}(1 - MSSIM), &  \text{if reduction} = \text{'mean';}\\
-            \operatorname{sum}(1 - MSSIM),  &  \text{if reduction} = \text{'sum'.}
-        \end{cases}
-
-    The size of the image should be (kernel_size - 1) * 2 ** (levels - 1) + 1.
-    For colour images channel order is RGB.
-    In case of 5D input tensors, complex value is returned as a tensor of size 2.
-
-    Args:
-        kernel_size: By default, the mean and covariance of a pixel is obtained
-            by convolution with given filter_size. Must be an odd value.
-        kernel_sigma: Standard deviation for Gaussian kernel.
-        k1: Coefficient related to c1 in the above equation.
-        k2: Coefficient related to c2 in the above equation.
-        scale_weights:  Weights for different scales.
-            If None, default weights from the paper [1] will be used.
-            Default weights: (0.0448, 0.2856, 0.3001, 0.2363, 0.1333).
-        reduction: Specifies the reduction type:
-            ``'none'`` | ``'mean'`` | ``'sum'``. Default:``'mean'``
-        data_range: Maximum value range of images (usually 1.0 or 255).
-
-    Examples::
-        >>> loss = MultiScaleSSIMLoss()
-        >>> input = torch.rand(3, 3, 256, 256, requires_grad=True)
-        >>> target = torch.rand(3, 3, 256, 256)
-        >>> output = loss(input, target)
-        >>> output.backward()
-
-    References:
-        .. [1] Wang, Z., Simoncelli, E. P., Bovik, A. C. (2003).
-           Multi-scale Structural Similarity for Image Quality Assessment.
-           IEEE Asilomar Conference on Signals, Systems and Computers, 37,
-           https://ieeexplore.ieee.org/document/1292216
-           DOI:`10.1109/ACSSC.2003.1292216`
-        .. [2] Wang, Z., Bovik, A. C., Sheikh, H. R., & Simoncelli, E. P.
-           (2004). Image quality assessment: From error visibility to
-           structural similarity. IEEE Transactions on Image Processing,
-           13, 600-612.
-           https://ece.uwaterloo.ca/~z70wang/publications/ssim.pdf,
-           DOI:`10.1109/TIP.2003.819861`
-    """
-    __constants__ = ['kernel_size', 'k1', 'k2', 'sigma', 'kernel', 'reduction']
-
-    def __init__(self, kernel_size: int = 11, kernel_sigma: float = 1.5, k1: float = 0.01, k2: float = 0.03,
-                 scale_weights: Optional[torch.Tensor] = None,
-                 reduction: str = 'mean', data_range: Union[int, float] = 1.) -> None:
-        super().__init__()
-
-        # Generic loss parameters.
-        self.reduction = reduction
-
-        # Loss-specific parameters.
-        if scale_weights is None:
-            # Values from MS-SSIM paper
-            self.scale_weights = torch.tensor([0.0448, 0.2856, 0.3001, 0.2363, 0.1333])
-        else:
-            self.scale_weights = scale_weights
-
-        self.kernel_size = kernel_size
-        self.kernel_sigma = kernel_sigma
-
-        # This check might look redundant because kernel size is checked within the ms-ssim function anyway.
-        # However, this check allows to fail fast when the loss is being initialised and training has not been started.
-        assert kernel_size % 2 == 1, f'Kernel size must be odd, got [{kernel_size}]'
-
-        self.k1 = k1
-        self.k2 = k2
-        self.data_range = data_range
-
-    def forward(self, x: torch.Tensor, y: torch.Tensor) -> torch.Tensor:
-        r"""Computation of Multi-scale Structural Similarity (MS-SSIM) index as a loss function.
-        The size of the image should be at least (kernel_size - 1) * 2 ** (levels - 1) + 1.
-        For colour images channel order is RGB.
-
-        Args:
-            x: An input tensor. Shape :math:`(N, C, H, W)` or :math:`(N, C, H, W, 2)`.
-            y: A target tensor. Shape :math:`(N, C, H, W)` or :math:`(N, C, H, W, 2)`.
-
-        Returns:
-            Value of MS-SSIM loss to be minimized, i.e. 1-`ms_sim`. 0 <= MS-SSIM loss <= 1. In case of 5D tensor,
-            complex value is returned as a tensor of size 2.
-        """
-        score = multi_scale_ssim(x=x, y=y, kernel_size=self.kernel_size, kernel_sigma=self.kernel_sigma,
-                                 data_range=self.data_range, reduction=self.reduction, scale_weights=self.scale_weights,
-                                 k1=self.k1, k2=self.k2)
-        return torch.ones_like(score) - score
-
-
->>>>>>> d401e8c2
 def _ssim_per_channel(x: torch.Tensor, y: torch.Tensor, kernel: torch.Tensor,
                       data_range: Union[float, int] = 1., k1: float = 0.01,
                       k2: float = 0.03) -> Union[torch.Tensor, Tuple[torch.Tensor, torch.Tensor]]:
@@ -410,62 +212,12 @@
     # Contrast sensitivity (CS) with alpha = beta = gamma = 1.
     cs = (2. * sigma_xy + c2) / (sigma_xx + sigma_yy + c2)
 
-<<<<<<< HEAD
     # Structural similarity (SSIM)
     ss = (2. * mu_xy + c1) / (mu_xx + mu_yy + c1) * cs
 
     ssim_val = ss.mean(dim=(-1, -2))
     cs = cs.mean(dim=(-1, -2))
     return ssim_val, cs
-=======
-    ssim_val = ssim_map.mean(dim=(-1, -2))
-    cs = cs_map.mean(dim=(-1, -2))
-    return ssim_val, cs
-
-
-def _multi_scale_ssim(x: torch.Tensor, y: torch.Tensor, data_range: Union[int, float], kernel: torch.Tensor,
-                      scale_weights: torch.Tensor, k1: float, k2: float) -> torch.Tensor:
-    r"""Calculates Multi scale Structural Similarity (MS-SSIM) index for X and Y.
-
-    Args:
-        x: An input tensor. Shape :math:`(N, C, H, W)`.
-        y: A target tensor. Shape :math:`(N, C, H, W)`.
-        data_range: Maximum value range of images (usually 1.0 or 255).
-        kernel: 2D Gaussian kernel.
-        scale_weights: Weights for scaled SSIM
-        k1: Algorithm parameter, K1 (small constant, see [1]).
-        k2: Algorithm parameter, K2 (small constant, see [1]).
-            Try a larger K2 constant (e.g. 0.4) if you get a negative or NaN results.
-
-    Returns:
-        Value of Multi scale Structural Similarity (MS-SSIM) index.
-    """
-    levels = scale_weights.size(0)
-    min_size = (kernel.size(-1) - 1) * 2 ** (levels - 1) + 1
-    if x.size(-1) < min_size or x.size(-2) < min_size:
-        raise ValueError(f'Invalid size of the input images, expected at least {min_size}x{min_size}.')
-
-    mcs = []
-    ssim_val = None
-    for iteration in range(levels):
-        if iteration > 0:
-            padding = max(x.shape[2] % 2, x.shape[3] % 2)
-            x = F.pad(x, pad=[padding, 0, padding, 0], mode='replicate')
-            y = F.pad(y, pad=[padding, 0, padding, 0], mode='replicate')
-            x = F.avg_pool2d(x, kernel_size=2, padding=0)
-            y = F.avg_pool2d(y, kernel_size=2, padding=0)
-
-        ssim_val, cs = _ssim_per_channel(x, y, kernel=kernel, data_range=data_range, k1=k1, k2=k2)
-        mcs.append(cs)
-
-    # mcs, (level, batch)
-    mcs_ssim = torch.relu(torch.stack(mcs[:-1] + [ssim_val], dim=0))
-
-    # weights, (level)
-    msssim_val = torch.prod((mcs_ssim ** scale_weights.view(-1, 1, 1)), dim=0).mean(1)
-
-    return msssim_val
->>>>>>> d401e8c2
 
 
 def _ssim_per_channel_complex(x: torch.Tensor, y: torch.Tensor, kernel: torch.Tensor,
@@ -529,72 +281,4 @@
     ssim_val = ssim_map.mean(dim=(-2, -3))
     cs = cs_map.mean(dim=(-2, -3))
 
-<<<<<<< HEAD
-    return ssim_val, cs
-=======
-    return ssim_val, cs
-
-
-def _multi_scale_ssim_complex(x: torch.Tensor, y: torch.Tensor, data_range: Union[int, float],
-                              kernel: torch.Tensor, scale_weights: torch.Tensor, k1: float,
-                              k2: float) -> torch.Tensor:
-    r"""Calculate Multi scale Structural Similarity (MS-SSIM) index for Complex X and Y.
-
-    Args:
-        x: An input tensor. Shape :math:`(N, C, H, W, 2)`.
-        y: A target tensor. Shape :math:`(N, C, H, W, 2)`.
-        data_range: Maximum value range of images (usually 1.0 or 255).
-        kernel: 2-D gauss kernel.
-        k1: Algorithm parameter, K1 (small constant, see [1]).
-        k2: Algorithm parameter, K2 (small constant, see [1]).
-            Try a larger K2 constant (e.g. 0.4) if you get a negative or NaN results.
-
-    Returns:
-        Value of Complex Multi scale Structural Similarity (MS-SSIM) index.
-    """
-    levels = scale_weights.size(0)
-    min_size = (kernel.size(-1) - 1) * 2 ** (levels - 1) + 1
-    if x.size(-2) < min_size or x.size(-3) < min_size:
-        raise ValueError(f'Invalid size of the input images, expected at least {min_size}x{min_size}.')
-    mcs = []
-    ssim_val = None
-    for iteration in range(levels):
-        x_real = x[..., 0]
-        x_imag = x[..., 1]
-        y_real = y[..., 0]
-        y_imag = y[..., 1]
-        if iteration > 0:
-            padding = max(x.size(2) % 2, x.size(3) % 2)
-            x_real = F.pad(x_real, pad=[padding, 0, padding, 0], mode='replicate')
-            x_imag = F.pad(x_imag, pad=[padding, 0, padding, 0], mode='replicate')
-            y_real = F.pad(y_real, pad=[padding, 0, padding, 0], mode='replicate')
-            y_imag = F.pad(y_imag, pad=[padding, 0, padding, 0], mode='replicate')
-
-            x_real = F.avg_pool2d(x_real, kernel_size=2, padding=0)
-            x_imag = F.avg_pool2d(x_imag, kernel_size=2, padding=0)
-            y_real = F.avg_pool2d(y_real, kernel_size=2, padding=0)
-            y_imag = F.avg_pool2d(y_imag, kernel_size=2, padding=0)
-            x = torch.stack((x_real, x_imag), dim=-1)
-            y = torch.stack((y_real, y_imag), dim=-1)
-
-        ssim_val, cs = _ssim_per_channel_complex(x, y, kernel=kernel, data_range=data_range, k1=k1, k2=k2)
-        mcs.append(cs)
-
-    # mcs, (level, batch)
-    mcs_ssim = torch.relu(torch.stack(mcs[:-1] + [ssim_val], dim=0))
-
-    mcs_ssim_real = mcs_ssim[..., 0]
-    mcs_ssim_imag = mcs_ssim[..., 1]
-    mcs_ssim_abs = (mcs_ssim_real.pow(2) + mcs_ssim_imag.pow(2)).sqrt()
-    mcs_ssim_deg = torch.atan2(mcs_ssim_imag, mcs_ssim_real)
-
-    mcs_ssim_pow_abs = mcs_ssim_abs ** scale_weights.view(-1, 1, 1)
-    mcs_ssim_pow_deg = mcs_ssim_deg * scale_weights.view(-1, 1, 1)
-
-    msssim_val_abs = torch.prod(mcs_ssim_pow_abs, dim=0)
-    msssim_val_deg = torch.sum(mcs_ssim_pow_deg, dim=0)
-    msssim_val_real = msssim_val_abs * torch.cos(msssim_val_deg)
-    msssim_val_imag = msssim_val_abs * torch.sin(msssim_val_deg)
-    msssim_val = torch.stack((msssim_val_real, msssim_val_imag), dim=-1).mean(dim=1)
-    return msssim_val
->>>>>>> d401e8c2
+    return ssim_val, cs