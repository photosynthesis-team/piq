--- conflicted
+++ resolved
@@ -1,8 +1,4 @@
-<<<<<<< HEAD
-__version__ = "0.5.3"
-=======
 __version__ = "0.5.5"
->>>>>>> 35e504d8
 
 from .ssim import ssim, SSIMLoss
 from .ms_ssim import multi_scale_ssim, MultiScaleSSIMLoss
@@ -22,9 +18,6 @@
 from .vsi import vsi, VSILoss
 from .mdsi import mdsi, MDSILoss
 from .haarpsi import haarpsi, HaarPSILoss
-<<<<<<< HEAD
 from .srsim import srsim, SRSIMLoss
-=======
 from .pieapp import PieAPP
-from .dss import dss, DSSLoss
->>>>>>> 35e504d8
+from .dss import dss, DSSLoss