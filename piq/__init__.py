__version__ = "0.4.1"

from .ssim import ssim, multi_scale_ssim, SSIMLoss, MultiScaleSSIMLoss
from .msid import MSID
from .fid import FID
from .kid import KID
from .tv import TVLoss, total_variation
from .gmsd import GMSDLoss, MultiScaleGMSDLoss
from .gs import GS
from .isc import IS, inception_score
from .vif import VIFLoss, vif_p
from .brisque import BRISQUELoss, brisque
from .perceptual import StyleLoss, ContentLoss, LPIPS
from .psnr import psnr
<<<<<<< HEAD
from .fsim import fsim, FSIMLoss
=======
from .vsi import vsi, VSILoss
>>>>>>> 43f8c765
<|MERGE_RESOLUTION|>--- conflicted
+++ resolved
@@ -12,8 +12,5 @@
 from .brisque import BRISQUELoss, brisque
 from .perceptual import StyleLoss, ContentLoss, LPIPS
 from .psnr import psnr
-<<<<<<< HEAD
 from .fsim import fsim, FSIMLoss
-=======
-from .vsi import vsi, VSILoss
->>>>>>> 43f8c765
+from .vsi import vsi, VSILoss