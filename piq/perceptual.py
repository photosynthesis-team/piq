--- conflicted
+++ resolved
@@ -153,10 +153,8 @@
             "mae": nn.L1Loss,
         }[distance](reduction='none')
 
-<<<<<<< HEAD
-=======
         self.weights = [torch.tensor(w) if not isinstance(w, torch.Tensor) else w for w in weights]
->>>>>>> 17136ae8
+
         mean = torch.tensor(mean)
         std = torch.tensor(std)
         self.mean = mean.view(1, -1, 1, 1)
