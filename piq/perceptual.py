--- conflicted
+++ resolved
@@ -75,17 +75,11 @@
 
 
 class ContentLoss(_Loss):
-<<<<<<< HEAD
     r"""Creates Content loss that can be used for image style transfer or as a measure for
-    image to image tasks. Uses pretrained VGG models from torchvision.
-    By default expects input to be in range [0, 1], which is then normalized by ImageNet statistics into range [-1, 1].
-    If no normaliation is requiered, change `mean` and `std` values accordingly.
-=======
-    r"""Creates Content loss that can be used for image style transfer of as a measure in
-    image to image tasks.
-    Uses pretrained VGG models from torchvision. Normalizes features before summation.
+    image to image tasks. 
+    Uses pretrained VGG models from torchvision.
     Expects input to be in range [0, 1] or normalized with ImageNet statistics into range [-1, 1]
->>>>>>> d34a2138
+
 
     Args:
         feature_extractor: Model to extract features or model name in {`vgg16`, `vgg19`}.
