r"""Implemetation of Total Variation metric, based on article
 remi.flamary.com/demos/proxtv.html and www.wikiwand.com/en/Total_variation_denoising
"""

import torch
from torch.nn.modules.loss import _Loss


def _adjust_tensor_dimensions(x: torch.Tensor):
    r"""Expands input tensor dimensions to 4D
        """
    num_dimensions = x.dim()
    if num_dimensions == 2:
        x = x.expand(1, 1, *x.shape)
    elif num_dimensions == 3:
        x = x.expand(1, *x.shape)
    elif num_dimensions != 4:
        raise ValueError('Expected 2, 3, or 4 dimensions (got {})'.format(num_dimensions))

    return x


def _validate_input(x: torch.Tensor) -> None:
    """Validates input tensor"""
    assert isinstance(x, torch.Tensor), f'Input must be a torch.Tensor, got {type(x)}.'
    assert 1 < x.dim() < 5, f'Input image must be 4D tensor, got image of shape {x.size()}.'


def total_variation(x: torch.Tensor, size_average: bool = True, reduction_type: str = 'l2') -> torch.Tensor:
    r"""Compute Total Variation metric

    Args:
        x: Tensor of shape :math:`(N, C, H, W)` holding an input image.
        size_average: If size_average=True, total variation of all images will be averaged as a scalar.
        reduction_type: {'l1', 'l2', 'l2_squared'}, defines which type of norm to implement, isotropic  or anisotropic.

    Returns:
        tv : Total variation of a given tensor

    References:
        https://www.wikiwand.com/en/Total_variation_denoising
        https://remi.flamary.com/demos/proxtv.html
    """
    assert x.dim() == 4, f'Expected 4D tensor, got {x.size()}'
    if reduction_type == 'l1':
        w_variance = torch.sum(torch.abs(x[:, :, :, 1:] - x[:, :, :, :-1]), dim=[1, 2, 3])
        h_variance = torch.sum(torch.abs(x[:, :, 1:, :] - x[:, :, :-1, :]), dim=[1, 2, 3])
        tv_val = (h_variance + w_variance)
    elif reduction_type == 'l2':
        w_variance = torch.sum(torch.pow(x[:, :, :, 1:] - x[:, :, :, :-1], 2), dim=[1, 2, 3])
        h_variance = torch.sum(torch.pow(x[:, :, 1:, :] - x[:, :, :-1, :], 2), dim=[1, 2, 3])
        tv_val = torch.sqrt(h_variance + w_variance)
    elif reduction_type == 'l2_squared':
        w_variance = torch.sum(torch.pow(x[:, :, :, 1:] - x[:, :, :, :-1], 2), dim=[1, 2, 3])
        h_variance = torch.sum(torch.pow(x[:, :, 1:, :] - x[:, :, :-1, :], 2), dim=[1, 2, 3])
        tv_val = (h_variance + w_variance)
    else:
        raise ValueError("Incorrect reduction type, should be one of {'l1', 'l2', 'l2_squared'}")

    if size_average:
        return tv_val.mean(dim=0)
<<<<<<< HEAD
    
=======

>>>>>>> b04f1517
    return tv_val


class TVLoss(_Loss):
    r"""Creates a criterion that measures the total variation of the
    the given input :math:`x`.


    If :attr:`reduction_type` set to ``'l2'`` the loss can be described as:

    .. math::
        TV(x) = \sum_{N}\sqrt{\sum_{H, W, C}(|x_{:, :, i+1, j} - x_{:, :, i, j}|^2 +
        |x_{:, :, i, j+1} - x_{:, :, i, j}|^2)}

    Else if :attr:`reduction_type` set to ``'l1'``:

    .. math::
        TV(x) = \sum_{N}\sum_{H, W, C}(|x_{:, :, i+1, j} - x_{:, :, i, j}| +
        |x_{:, :, i, j+1} - x_{:, :, i, j}|) $$

    where :math:`N` is the batch size, `C` is the channel size.

    Args:
        size_average: If size_average=True, total_variation of all images will be averaged as a scalar.
        reduction_type: one of {'l1', 'l2', 'l2_squared'}
        reduction: Specifies the reduction to apply to the output:
            ``'none'`` | ``'mean'`` | ``'sum'``. ``'none'``: no reduction will be applied,
            ``'mean'``: the sum of the output will be divided by the number of
            elements in the output, ``'sum'``: the output will be summed. Note: :attr:`size_average`
            and :attr:`reduce` are in the process of being deprecated, and in the meantime,
            specifying either of those two args will override :attr:`reduction`. Default: ``'mean'``
    Shape:
        - Input: Required to be 2D (H, W), 3D (C,H,W) or 4D (N,C,H,W), channels first.
    Examples::

        >>> loss = TVLoss()
        >>> prediction = torch.rand(3, 3, 256, 256, requires_grad=True)
        >>> output = loss(prediction)
        >>> output.backward()

    References:
        https://www.wikiwand.com/en/Total_variation_denoising
        https://remi.flamary.com/demos/proxtv.html
    """

    def __init__(self, reduction_type: str = 'l2', reduction: str = 'mean'):
        super().__init__()

        self.reduction_type = reduction_type
        self.reduction = reduction

    def forward(self, prediction: torch.Tensor) -> torch.Tensor:
        r"""Computation of Total Variation (TV) index as a loss function.

        Args:
            prediction: Tensor of prediction of the network.

        Returns:
            Value of TV loss to be minimized.
        """
        _validate_input(prediction)
        prediction = _adjust_tensor_dimensions(prediction)
        return self.compute_metric(prediction)

    def compute_metric(self, prediction: torch.Tensor) -> torch.Tensor:
        score = total_variation(
            prediction,
            size_average=False,
            reduction_type=self.reduction_type
        )

        if self.reduction == 'mean':
            score = torch.mean(score, dim=0)
        elif self.reduction == 'sum':
            score = torch.sum(score, dim=0)
        elif self.reduction != 'none':
            raise ValueError(f'Expected "none"|"mean"|"sum" reduction, got {self.reduction}')
        return score<|MERGE_RESOLUTION|>--- conflicted
+++ resolved
@@ -59,11 +59,7 @@
 
     if size_average:
         return tv_val.mean(dim=0)
-<<<<<<< HEAD
-    
-=======
 
->>>>>>> b04f1517
     return tv_val
 
 
