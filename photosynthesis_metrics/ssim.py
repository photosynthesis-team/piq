--- conflicted
+++ resolved
@@ -41,11 +41,7 @@
            https://ece.uwaterloo.ca/~z70wang/publications/ssim.pdf,
            :DOI:`10.1109/TIP.2003.819861`
     """
-<<<<<<< HEAD
-    _validate_input(input_tensors=(x, y), kernel_size=kernel_size, scale_weights=None, enable_5d=True)
-=======
     _validate_input(input_tensors=(x, y), allow_5d=True, kernel_size=kernel_size, scale_weights=None)
->>>>>>> 8a085c24
     x, y = _adjust_dimensions(input_tensors=(x, y))
     kernel = _fspecial_gauss_1d(kernel_size, kernel_sigma)
     kernel = kernel.repeat(x.shape[1], 1, 1, 1)
@@ -161,13 +157,8 @@
             Value of SSIM loss to be minimized. 0 <= SSIM loss <= 1. In case of 5D input tensors,
             complex value is returned as a tensor of size 2.
         """
-<<<<<<< HEAD
-        _validate_input(input_tensors=(prediction, target), kernel_size=self.kernel_size, scale_weights=None,
-                        enable_5d=True)
-=======
         _validate_input(input_tensors=(prediction, target), allow_5d=True,
                         kernel_size=self.kernel_size, scale_weights=None)
->>>>>>> 8a085c24
         prediction, target = _adjust_dimensions(input_tensors=(prediction, target))
 
         return self.compute_metric(prediction, target)
@@ -232,11 +223,7 @@
            https://ece.uwaterloo.ca/~z70wang/publications/ssim.pdf,
            :DOI:`10.1109/TIP.2003.819861`
     """
-<<<<<<< HEAD
-    _validate_input(input_tensors=(x, y), kernel_size=kernel_size, scale_weights=scale_weights, enable_5d=True)
-=======
     _validate_input(input_tensors=(x, y), allow_5d=True, kernel_size=kernel_size, scale_weights=scale_weights)
->>>>>>> 8a085c24
     x, y = _adjust_dimensions(input_tensors=(x, y))
 
     if scale_weights is None:
@@ -376,13 +363,8 @@
             Value of MS-SSIM loss to be minimized. 0 <= MS-SSIM loss <= 1. In case of 5D tensor,
             complex value is returned as a tensor of size 2.
         """
-<<<<<<< HEAD
-        _validate_input(input_tensors=(prediction, target),
-                        kernel_size=self.kernel_size, scale_weights=self.scale_weights, enable_5d=True)
-=======
         _validate_input(input_tensors=(prediction, target), allow_5d=True,
                         kernel_size=self.kernel_size, scale_weights=self.scale_weights)
->>>>>>> 8a085c24
         prediction, target = _adjust_dimensions(input_tensors=(prediction, target))
 
         score = self.compute_metric(prediction, target)
