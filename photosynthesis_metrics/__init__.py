--- conflicted
+++ resolved
@@ -10,8 +10,5 @@
 from .isc import IS, inception_score
 from .vif import VIFLoss, vif_p
 from .brisque import BRISQUELoss, brisque
-<<<<<<< HEAD
 from .perceptual import StyleLoss, ContentLoss, LPIPS
-=======
-from .psnr import psnr
->>>>>>> 0734b304
+from .psnr import psnr