from .ssim import ssim, multi_scale_ssim, SSIMLoss, MultiScaleSSIMLoss
from .msid import MSID
from .fid import FID
from .kid import KID
from .tv import TVLoss, total_variation
<<<<<<< HEAD
from .gs import GS
from .inception_score import IS, inception_score
=======
from .vif import VIFLoss, vif_p
from .inception_score import IS, inception_score
>>>>>>> cfe20512
<|MERGE_RESOLUTION|>--- conflicted
+++ resolved
@@ -3,10 +3,6 @@
 from .fid import FID
 from .kid import KID
 from .tv import TVLoss, total_variation
-<<<<<<< HEAD
 from .gs import GS
 from .inception_score import IS, inception_score
-=======
-from .vif import VIFLoss, vif_p
-from .inception_score import IS, inception_score
->>>>>>> cfe20512
+from .vif import VIFLoss, vif_p