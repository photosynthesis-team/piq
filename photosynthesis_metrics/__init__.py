--- conflicted
+++ resolved
@@ -3,11 +3,8 @@
 from .fid import FID
 from .kid import KID
 from .tv import TVLoss, total_variation
-<<<<<<< HEAD
 from .inception_score import IS, inception_score
 from .gmsd import GMSDLoss, MultiScaleGMSDLoss
-=======
 from .gs import GS
 from .inception_score import IS, inception_score
-from .vif import VIFLoss, vif_p
->>>>>>> 13399d83
+from .vif import VIFLoss, vif_p