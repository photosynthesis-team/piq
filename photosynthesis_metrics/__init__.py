--- conflicted
+++ resolved
@@ -8,10 +8,7 @@
 from .isc import IS, inception_score
 from .vif import VIFLoss, vif_p
 from .brisque import BRISQUELoss, brisque
-<<<<<<< HEAD
+from .psnr import psnr
 
 
-__version__ = "0.4.0"
-=======
-from .psnr import psnr
->>>>>>> 34d58158
+__version__ = "0.4.0"