"""
PyTorch implementation of BRISQUE
Reference:
    Anish Mittal et al. "No-Reference Image Quality Assessment in the Spatial Domain",
    https://live.ece.utexas.edu/publications/2012/TIP%20BRISQUE.pdf
Credits:
    https://live.ece.utexas.edu/research/Quality/index_algorithms.htm BRISQUE
    https://github.com/bukalapak/pybrisque
"""
from typing import Union, Tuple
import torch
from torch.nn.modules.loss import _Loss
from torch.utils.model_zoo import load_url
import torch.nn.functional as F
from photosynthesis_metrics.utils import _adjust_dimensions, _validate_input


def _ggd_parameters(x: torch.Tensor) -> Tuple[torch.Tensor, torch.Tensor]:
    gamma = torch.arange(0.2, 10 + 0.001, 0.001).to(x)
    r_table = (torch.lgamma(1. / gamma) + torch.lgamma(3. / gamma) - 2 * torch.lgamma(2. / gamma)).exp()
    r_table = r_table.repeat(x.size(0), 1)

    sigma_sq = x.pow(2).mean(dim=(-1, -2))
    sigma = sigma_sq.sqrt().squeeze(dim=-1)
    E = x.abs().mean(dim=(-1, -2))
    EPS = torch.finfo(torch.float32).eps
    rho = sigma_sq / (E ** 2 + EPS)

    indexes = (rho - r_table).abs().argmin(dim=-1)
    solution = gamma[indexes]
    return solution, sigma


def _aggd_parameters(x: torch.Tensor) -> Tuple[torch.Tensor, torch.Tensor, torch.Tensor]:
<<<<<<< HEAD
    gamma = torch.arange(start=0.2, end=10.001, step=0.001)
    r_table = torch.exp(2 * torch.lgamma(2. / gamma) - torch.lgamma(1. / gamma) - torch.lgamma(3. / gamma))
    r_table = r_table.repeat(x.size(0), 1)
=======
    gamma = torch.arange(start=0.2, end=10.001, step=0.001).to(x)
    r_table = torch.exp(2 * torch.lgamma(2. / gamma) - torch.lgamma(1. / gamma) - torch.lgamma(3. / gamma)).repeat(
        x.size(0), 1)
>>>>>>> 83e65bb4

    mask_left = x < 0
    mask_right = x > 0
    count_left = mask_left.sum(dim=(-1, -2), dtype=torch.float32)
    count_right = mask_right.sum(dim=(-1, -2), dtype=torch.float32)

    EPS = torch.finfo(torch.float32).eps

    left_sigma = ((x * mask_left).pow(2).sum(dim=(-1, -2)) / (count_left + EPS)).sqrt()
    right_sigma = ((x * mask_right).pow(2).sum(dim=(-1, -2)) / (count_right + EPS)).sqrt()
    gamma_hat = left_sigma / (right_sigma + EPS)
    ro_hat = x.abs().mean(dim=(-1, -2)).pow(2) / (x.pow(2).mean(dim=(-1, -2)) + EPS)
    ro_hat_norm = (ro_hat * (gamma_hat.pow(3) + 1) * (gamma_hat + 1)) / (gamma_hat.pow(2) + 1).pow(2)

    indexes = (ro_hat_norm - r_table).abs().argmin(dim=-1)
    solution = gamma[indexes]
    return solution, left_sigma.squeeze(dim=-1), right_sigma.squeeze(dim=-1)


def _gaussian_kernel2d(kernel_size: int = 7, sigma: float = 7 / 6) -> torch.Tensor:
    r"""Returns 2D Gaussian kernel N(0,`sigma`)
    Args:
        kernel_size: Size
        sigma: Sigma
    Returns:
        gaussian_kernel: 2D kernel with shape (kernel_size x kernel_size)

    """
    x = torch.arange(- (kernel_size // 2), kernel_size // 2 + 1).view(1, kernel_size)
    y = torch.arange(- (kernel_size // 2), kernel_size // 2 + 1).view(kernel_size, 1)
    kernel = torch.exp(-(x * x + y * y) / (2.0 * sigma ** 2))
    kernel = kernel / torch.sum(kernel)
    return kernel


def _natural_scene_statistics(luma: torch.Tensor, kernel_size: int = 7, sigma: float = 7. / 6) -> torch.Tensor:
    kernel = _gaussian_kernel2d(kernel_size=kernel_size, sigma=sigma).view(1, 1, kernel_size, kernel_size).to(luma)
    C = 1
    mu = F.conv2d(luma, kernel, padding=kernel_size // 2)
    mu_sq = mu ** 2
    std = F.conv2d(luma ** 2, kernel, padding=kernel_size // 2)
    std = ((std - mu_sq).abs().sqrt())

    luma_nrmlzd = (luma - mu) / (std + C)
    features = []
    alpha, sigma = _ggd_parameters(luma_nrmlzd)
    features.extend((alpha, sigma.pow(2)))

    shifts = [(0, 1), (1, 0), (1, 1), (-1, 1)]

    for shift in shifts:
        shifted_luma_nrmlzd = torch.roll(luma_nrmlzd, shifts=shift, dims=(-2, -1))
        alpha, sigma_l, sigma_r = _aggd_parameters(luma_nrmlzd * shifted_luma_nrmlzd)
        eta = (sigma_r - sigma_l) * torch.exp(
            torch.lgamma(2. / alpha) - (torch.lgamma(1. / alpha) + torch.lgamma(3. / alpha)) / 2)
        features.extend((alpha, eta, sigma_l.pow(2), sigma_r.pow(2)))

    return torch.stack(features, dim=-1)


def _scale_features(features: torch.Tensor) -> torch.Tensor:
    lower_bound = -1
    upper_bound = 1
    # Feature range is taken from official implementation of BRISQUE on MATLAB.
    # Source: https://live.ece.utexas.edu/research/Quality/index_algorithms.htm
    feature_ranges = torch.tensor([[0.338, 10], [0.017204, 0.806612], [0.236, 1.642],
                                   [-0.123884, 0.20293], [0.000155, 0.712298], [0.001122, 0.470257],
                                   [0.244, 1.641], [-0.123586, 0.179083], [0.000152, 0.710456],
                                   [0.000975, 0.470984], [0.249, 1.555], [-0.135687, 0.100858],
                                   [0.000174, 0.684173], [0.000913, 0.534174], [0.258, 1.561],
                                   [-0.143408, 0.100486], [0.000179, 0.685696], [0.000888, 0.536508],
                                   [0.471, 3.264], [0.012809, 0.703171], [0.218, 1.046],
                                   [-0.094876, 0.187459], [1.5e-005, 0.442057], [0.001272, 0.40803],
                                   [0.222, 1.042], [-0.115772, 0.162604], [1.6e-005, 0.444362],
                                   [0.001374, 0.40243], [0.227, 0.996],
                                   [-0.117188, 0.09832299999999999], [3e-005, 0.531903],
                                   [0.001122, 0.369589], [0.228, 0.99], [-0.12243, 0.098658],
                                   [2.8e-005, 0.530092], [0.001118, 0.370399]]).to(features)

    scaled_features = lower_bound + (upper_bound - lower_bound) * (features - feature_ranges[..., 0]) / (
            feature_ranges[..., 1] - feature_ranges[..., 0])

    return scaled_features


def _RBF_kernel(features: torch.Tensor, sv: torch.Tensor, gamma: float = 0.05) -> torch.Tensor:
    features.unsqueeze_(dim=-1)
    sv.unsqueeze_(dim=0)
    dist = (features - sv).pow(2).sum(dim=1)
    return torch.exp(- dist * gamma)


def _score_svr(features: torch.Tensor) -> torch.Tensor:
    url = 'https://github.com/photosynthesis-team/photosynthesis.metrics/releases/' \
          'latest/download/brisque_svm_weights.pt'
    sv_coef, sv = load_url(url, map_location=features.device)

    # gamma and rho are SVM model parameters taken from official implementation of BRISQUE on MATLAB
    # Source: https://live.ece.utexas.edu/research/Quality/index_algorithms.htm
    gamma = 0.05
    rho = -153.591
    sv.t_()
    kernel_features = _RBF_kernel(features=features, sv=sv, gamma=gamma)
    score = kernel_features @ sv_coef
    return score - rho


def brisque(x: torch.Tensor,
            kernel_size: int = 7, kernel_sigma: float = 7 / 6,
            data_range: Union[int, float] = 1., reduction: str = 'mean',
            interpolation: str = 'nearest') -> torch.Tensor:
    r"""Interface of SBRISQUE index.
        Args:
            x: Batch of images. Required to be 2D (H, W), 3D (C,H,W) or 4D (N,C,H,W), channels first.
            kernel_size: The side-length of the sliding window used in comparison. Must be an odd value.
            kernel_sigma: Sigma of normal distribution.
            data_range: Value range of input images (usually 1.0 or 255).
            reduction: Reduction over samples in batch: "mean"|"sum"|"none".
            interpolation: Interpolation to be used for scaling.
        Returns:
            Value of BRISQUE index.
        References:
            .. [1] Anish Mittal et al. "No-Reference Image Quality Assessment in the Spatial Domain",
            https://live.ece.utexas.edu/publications/2012/TIP%20BRISQUE.pdf
        """
    _validate_input(input_tensors=x, allow_5d=False)
    x = _adjust_dimensions(input_tensors=x)

    x = x / data_range

    if x.size(1) == 3:
        # rgb_to_grey - weights to transform RGB image to grey
        rgb_to_grey = torch.tensor([0.299, 0.587, 0.114]).view(1, -1, 1, 1).to(x)
        x = torch.sum(x * rgb_to_grey, dim=1, keepdim=True)
    features = []
    num_of_scales = 2
    for iteration in range(num_of_scales):
        features.append(_natural_scene_statistics(x, kernel_size, kernel_sigma))
        x = F.interpolate(x, scale_factor=0.5, mode=interpolation)

    features = torch.cat(features, dim=-1)
    scaled_features = _scale_features(features)
    score = _score_svr(scaled_features)
    if reduction == 'none':
        return score

    return {'mean': score.mean,
            'sum': score.sum
            }[reduction](dim=0)


class BRISQUELoss(_Loss):
    r"""Creates a criterion that measures the BRISQUE score for input :math:`x`.

        :math:`x` is tensor of 2D (H, W), 3D (C,H,W) or 4D (N,C,H,W), channels first.

        The sum operation still operates over all the elements, and divides by :math:`n`.

        The division by :math:`n` can be avoided by setting ``reduction = 'sum'``.


        Args:
            kernel_size: By default, the mean and covariance of a pixel is obtained
                by convolution with given filter_size.
            kernel_sigma: Standard deviation for Gaussian kernel.
            data_range: The difference between the maximum and minimum of the pixel value,
                i.e., if for image x it holds min(x) = 0 and max(x) = 1, then data_range = 1.
                The pixel value interval of both input and output should remain the same.
            reduction: Specifies the reduction to apply to the output:
                ``'none'`` | ``'mean'`` | ``'sum'``. ``'none'``: no reduction will be applied,
                ``'mean'``: the sum of the output will be divided by the number of
                elements in the output, ``'sum'``: the output will be summed. Note: :attr:`size_average`
                and :attr:`reduce` are in the process of being deprecated, and in the meantime,
                specifying either of those two args will override :attr:`reduction`. Default: ``'mean'``.
            interpolation: Interpolation to be used for scaling.

        Shape:
            - Input: Required to be 2D (H, W), 3D (C,H,W) or 4D (N,C,H,W), channels first.

        Examples::

            >>> loss = BRISQUELoss()
            >>> prediction = torch.rand(3, 3, 256, 256, requires_grad=True)
            >>> target = torch.rand(3, 3, 256, 256)
            >>> output = loss(prediction)
            >>> output.backward()

        References:
            .. [1] Anish Mittal et al. "No-Reference Image Quality Assessment in the Spatial Domain",
            https://live.ece.utexas.edu/publications/2012/TIP%20BRISQUE.pdf
        """
    def __init__(self, kernel_size: int = 7, kernel_sigma: float = 7 / 6,
                 data_range: Union[int, float] = 1., reduction: str = 'mean',
                 interpolation: str = 'nearest') -> None:
        super().__init__()
        self.reduction = reduction
        self.kernel_size = kernel_size
        self.kernel_sigma = kernel_sigma
        self.data_range = data_range
        self.interpolation = interpolation

    def forward(self, prediction: torch.Tensor) -> torch.Tensor:
        r"""Computation of BRISQUE score as a loss function.

                Args:
                    prediction: Tensor of prediction of the network.

                Returns:
                    Value of BRISQUE loss to be minimized.
                """

        return brisque(prediction, reduction=self.reduction, kernel_size=self.kernel_size,
                       kernel_sigma=self.kernel_sigma, data_range=self.data_range, interpolation=self.interpolation)<|MERGE_RESOLUTION|>--- conflicted
+++ resolved
@@ -32,15 +32,9 @@
 
 
 def _aggd_parameters(x: torch.Tensor) -> Tuple[torch.Tensor, torch.Tensor, torch.Tensor]:
-<<<<<<< HEAD
-    gamma = torch.arange(start=0.2, end=10.001, step=0.001)
+    gamma = torch.arange(start=0.2, end=10.001, step=0.001).to(x)
     r_table = torch.exp(2 * torch.lgamma(2. / gamma) - torch.lgamma(1. / gamma) - torch.lgamma(3. / gamma))
     r_table = r_table.repeat(x.size(0), 1)
-=======
-    gamma = torch.arange(start=0.2, end=10.001, step=0.001).to(x)
-    r_table = torch.exp(2 * torch.lgamma(2. / gamma) - torch.lgamma(1. / gamma) - torch.lgamma(3. / gamma)).repeat(
-        x.size(0), 1)
->>>>>>> 83e65bb4
 
     mask_left = x < 0
     mask_right = x > 0
